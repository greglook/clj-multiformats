--- conflicted
+++ resolved
@@ -1,8 +1,4 @@
-<<<<<<< HEAD
-(defproject mvxcvi/multiformats "0.2.0"
-=======
 (defproject mvxcvi/multiformats "0.2.1-SNAPSHOT"
->>>>>>> 14ea7550
   :description "Native Clojure implementation of the multiformat standards."
   :url "https://github.com/multiformats/clj-multiformats"
   :license {:name "Public Domain"
